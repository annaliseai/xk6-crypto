--- conflicted
+++ resolved
@@ -23,10 +23,6 @@
 package crypto
 
 import ( // nolint:gci
-<<<<<<< HEAD
-=======
-	"context"
->>>>>>> 35b16fbc
 	"crypto/aes"
 	"crypto/cipher"
 	"crypto/ed25519"
@@ -272,7 +268,6 @@
 	return b, nil
 }
 
-<<<<<<< HEAD
 // Aes256Encrypt plaintext interface{}, key interface{}, nonce interface{}
 func (c *Crypto) Aes256Encrypt(call goja.FunctionCall, rt *goja.Runtime /*plaintext, key, nonce interface{}*/) goja.Value {
 	var plaintext, key, nonce []byte
@@ -337,78 +332,4 @@
 	mode.CryptBlocks(plaintext, ciphertext)
 
 	return rt.ToValue(rt.NewArrayBuffer(plaintext))
-=======
-func (c *Crypto) Aes256Encrypt(ctx context.Context, plaintext, key, nonce interface{}) (interface{}, error) {
-	bPlaintext, err := bytes(plaintext)
-	if err != nil {
-		return nil, err
-	}
-
-	bKey, err := bytes(key)
-	if err != nil {
-		return nil, err
-	}
-
-	bNonce, err := bytes(nonce)
-	if err != nil {
-		return nil, err
-	}
-
-	key, err = bytes(key)
-	if err != nil {
-		return nil, err
-	}
-
-	if len(bPlaintext)%aes.BlockSize != 0 {
-		return nil, ErrAES256BlockSize
-	}
-
-	block, err := aes.NewCipher(bKey)
-	if err != nil {
-		return nil, err
-	}
-
-	ciphertext := make([]byte, len(bPlaintext))
-
-	mode := cipher.NewCBCEncrypter(block, bNonce)
-	mode.CryptBlocks(ciphertext, bPlaintext)
-
-	return common.GetRuntime(ctx).NewArrayBuffer(ciphertext), nil
-}
-
-func (c *Crypto) Aes256Decrypt(ctx context.Context, encrypted, key, nonce interface{}) (interface{}, error) {
-	ciphertext, err := bytes(encrypted)
-	if err != nil {
-		return nil, err
-	}
-
-	bKey, err := bytes(key)
-	if err != nil {
-		return nil, err
-	}
-
-	bNonce, err := bytes(nonce)
-	if err != nil {
-		return nil, err
-	}
-
-	block, err := aes.NewCipher(bKey)
-	if err != nil {
-		return nil, err
-	}
-
-	if len(ciphertext) < aes.BlockSize {
-		return nil, errors.New("ciphertext too short")
-	}
-
-	if len(ciphertext)%aes.BlockSize != 0 {
-		return nil, ErrAES256BlockSize
-	}
-
-	plaintext := make([]byte, len(ciphertext))
-	mode := cipher.NewCBCDecrypter(block, bNonce)
-	mode.CryptBlocks(plaintext, ciphertext)
-
-	return common.GetRuntime(ctx).NewArrayBuffer(plaintext), nil
->>>>>>> 35b16fbc
 }